--- conflicted
+++ resolved
@@ -24,11 +24,7 @@
 
 type SSHClusterParams struct {
 	Name              string
-<<<<<<< HEAD
-	PrivateKey        string // Base64 encoded so that YAML templating works
-=======
 	PrivateKey        string // This is a base64 encoded, PEM EC private key
->>>>>>> 898264a2
 	PublicKey         string
 	K8SVersion        string
 	ControlPlaneNodes []SSHMachineParams
@@ -110,13 +106,8 @@
 		return err
 	}
 
-<<<<<<< HEAD
 	cluster.PrivateKey = base64.StdEncoding.EncodeToString([]byte(private))
 	cluster.PublicKey = base64.StdEncoding.EncodeToString([]byte(public))
-=======
-	cluster.PrivateKey = base64.StdEncoding.EncodeToString([]byte(cluster.PrivateKey))
-	cluster.PublicKey = public
->>>>>>> 898264a2
 
 	for _, node := range cluster.ControlPlaneNodes {
 		err := setupPrivateKeyAccess(node, private, public)
